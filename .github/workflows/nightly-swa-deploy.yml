--- conflicted
+++ resolved
@@ -26,7 +26,6 @@
       - name: Checkout
         uses: actions/checkout@v4
 
-<<<<<<< HEAD
       - name: Ensure config is present under app folder
         run: |
           mkdir -p packages/app
@@ -73,47 +72,7 @@
             echo "Failed to retrieve SWA deployment token via Azure CLI" >&2
             exit 1
           fi
-=======
-      # Resolve deployment token via secret or Azure OIDC
-      - name: Resolve deployment token
-        env:
-          GH_SWA_TOKEN: ${{ secrets.SWA_CLI_DEPLOYMENT_TOKEN }}
-          AZURE_CLIENT_ID: ${{ secrets.AZURE_CLIENT_ID }}
-          AZURE_TENANT_ID: ${{ secrets.AZURE_TENANT_ID }}
-          AZURE_SUBSCRIPTION_ID: ${{ secrets.AZURE_SUBSCRIPTION_ID }}
-        run: |
-          set -euo pipefail
-          if [ -n "${GH_SWA_TOKEN:-}" ]; then
-            echo "Using SWA token from GitHub secret."
-            echo "DEPLOY_TOKEN=$GH_SWA_TOKEN" >> "$GITHUB_ENV"
-            exit 0
-          fi
-          if [ -z "${AZURE_CLIENT_ID:-}" ] || [ -z "${AZURE_TENANT_ID:-}" ] || [ -z "${AZURE_SUBSCRIPTION_ID:-}" ]; then
-            echo "Neither SWA_CLI_DEPLOYMENT_TOKEN nor Azure OIDC credentials are configured. Set SWA_CLI_DEPLOYMENT_TOKEN or AZURE_CLIENT_ID/AZURE_TENANT_ID/AZURE_SUBSCRIPTION_ID secrets." >&2
-            exit 1
-          fi
 
-      - name: Azure login (OIDC)
-        if: ${{ env.DEPLOY_TOKEN == '' }}
-        uses: azure/login@v2
-        with:
-          client-id: ${{ secrets.AZURE_CLIENT_ID }}
-          tenant-id: ${{ secrets.AZURE_TENANT_ID }}
-          subscription-id: ${{ secrets.AZURE_SUBSCRIPTION_ID }}
-
-      - name: Get SWA deployment token via Azure CLI
-        if: ${{ env.DEPLOY_TOKEN == '' }}
-        run: |
-          set -euo pipefail
-          token=$(az staticwebapp secrets list \
-            --name "template-doctor-new" \
-            --resource-group "template-doctor-rg" \
-            --query properties.apiKey -o tsv)
-          if [ -z "$token" ]; then
-            echo "Failed to retrieve SWA deployment token via Azure CLI" >&2
-            exit 1
-          fi
->>>>>>> 56d07c93
           echo "DEPLOY_TOKEN=$token" >> "$GITHUB_ENV"
 
       - name: Deploy to Static Web Apps (PRODUCTION)
@@ -125,11 +84,8 @@
           # Explicitly set action/environment for non-PR triggers
           action: upload
           deployment_environment: production
-<<<<<<< HEAD
-=======
           # Point to the folder containing staticwebapp.config.json (now at repo root)
           config_file_location: .
->>>>>>> 56d07c93
           # Treat app content as prebuilt; upload from the app folder directly
           app_artifact_location: packages/app
           skip_app_build: true
