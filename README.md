# Template Doctor (Monorepo)

<<<<<<< HEAD
Template Doctor analyzes and validates Azure Developer CLI (azd) templates## Contributing
=======
Template Doctor analyzes and validates Azure Developer CLI (azd) templates.

## Authentication
For GitHub OAuth authentication, you need to:

1. Create a GitHub OAuth app with appropriate callback URL
2. Configure environment variables or config.json settings
3. See [OAuth Setup Guide](docs/oauth-setup.md) for detailed instructionsdes a web UI, and automates PR updates with scan results. This repository is structured as a monorepo with independent deployable packages.
>>>>>>> 4c937999

- Add/update tests for features and fixes. Frontend E2E tests live in the app package; run from root via `npm test`.
- Avoid native browser dialogs; use notifications to keep tests stable.
- Format code before committing (packages may include prettier configs and scripts).
- Don't commit generated artifacts like `node_modules/` or large reports.
- Update docs and workflows when changing paths or behavior.

## Security Analysis Features

Template Doctor now includes enhanced security analysis for Bicep files:

1. **Managed Identity Detection**: Identifies when Managed Identity is properly used in Azure resources.
2. **Insecure Authentication Detection**: Identifies and flags insecure authentication methods like:
   - Connection strings with embedded credentials
   - Access keys
   - SAS tokens
   - Storage account keys
   - KeyVault secrets accessed without Managed Identity

3. **Anonymous Access Detection**: Identifies Azure resources that typically require authentication but may be configured for anonymous access.

These security checks can be enabled/disabled in each rule set configuration by setting the `bicepChecks.securityBestPractices` properties:

```json
"bicepChecks": {
  "requiredResources": [...],
  "securityBestPractices": {
    "preferManagedIdentity": true,
    "detectInsecureAuth": true,
    "checkAnonymousAccess": true
  }
}
```

## Documentation

Template Doctor provides a web UI and automates PR updates with scan results. This repository is structured as a monorepo with independent deployable packages.
## Monorepo layout

- packages/app — Static web app (frontend UI)
	- Serves the dashboard and loads scan results from `packages/app/results/`
- packages/api — Azure Functions (PR creation, OAuth helpers)
- packages/functions-aca — Azure Functions to orchestrate Azure Container Apps (ACA) Jobs (start/stop/query logs)
- packages/infra — Infrastructure (placeholder for Bicep/Terraform)
- docs — Documentation for GitHub Action/App and usage

Results live under `packages/app/results/`:
- `packages/app/results/index-data.js` — master list of scanned templates (window.templatesData)
- `packages/app/results/<owner-repo>/<timestamp>-data.js` — per-scan data (window.reportData)
- `packages/app/results/<owner-repo>/<timestamp>-dashboard.html` — per-scan dashboard

## Requirements and conventions

- Canonical upstream is required to provision with azd: the repository dispatch and GitHub Action take `originUpstream` (preferred) or `upstream` in the format `owner/repo`. This is used for `azd init -t <owner/repo>`.
- New scan PRs write to `packages/app/results` and update `packages/app/results/index-data.js`.
- Each package is deployable independently via dedicated workflows.

## Workspaces and root scripts

This repo uses npm workspaces.

- Install deps (root + packages):
	- `npm ci`
- Build all packages:
	- `npm run build:all`
- Run frontend tests (Playwright) from root:
	- `npm test`
	- `npm run test:ui`
	- `npm run test:debug`
- Start API locally:
	- `npm run -w packages/api start`
- Start ACA orchestrator locally:
	- `npm run -w packages/functions-aca start`
- Start frontend locally (simple static server):
	- `npm run -w packages/app start` (serves on http://localhost:8080)

## Deployments (CI/CD)

Workflows under `.github/workflows/`:

- Azure Static Web Apps (SWA):
	- Uses `Azure/static-web-apps-deploy@v1`
	- `app_location: /packages/app`
	- `api_location: /packages/api`
- Deploy Azure Functions API:
	- `.github/workflows/azure-functions.yml`
	- Triggers on `packages/api/**`
	- Zips and deploys with `azure/functions-action@v1`
- Deploy Functions (ACA Orchestrator):
	- `.github/workflows/functions-aca-deploy.yml`
	- Triggers on `packages/functions-aca/**`
	- Zips and deploys with `azure/functions-action@v1`
- Submit Template Analysis:
	- `.github/workflows/submit-analysis.yml`
	- Triggered by `repository_dispatch (template-analysis-completed)`
	- Requires `originUpstream` (or `upstream`) in `client_payload`
	- Invokes local action to update `packages/app/results/index-data.js` and add per-scan files
- Template Doctor (manual scan):
	- `.github/workflows/template-doctor.yml`
	- Runs CLI to analyze a repo and updates results under `packages/app/results`

## Local development

1) Install tools:
- Node.js and npm
- Azure Functions Core Tools (for API and functions-aca)
- Python 3 (optional static server for frontend)

2) Install dependencies and build:
```
npm ci
npm run build:all
```

3) Run services:
```
# Frontend
npm run -w packages/app start

# API (Functions)
npm run -w packages/api start

# ACA Orchestrator (Functions)
npm run -w packages/functions-aca start
```

Open http://localhost:8080 for the UI. The frontend expects the API at http://localhost:7071 by default.

## Origin upstream requirement

For provisioning templates with azd, the canonical upstream must be provided:

- Repository dispatch payload must include `originUpstream` (preferred) or `upstream` as `owner/repo`.
- The GitHub Action input `origin-upstream` is required and will fail fast if missing.

This ensures the test/provision flow uses the correct azd template (no heuristics).

## Contributing

- Add/update tests for features and fixes. Frontend E2E tests live in the app package; run from root via `npm test`.
- Avoid native browser dialogs; use notifications to keep tests stable.
- Format code before committing (packages may include prettier configs and scripts).
- Don’t commit generated artifacts like `node_modules/` or large reports.
- Update docs and workflows when changing paths or behavior.

## Documentation

- [GitHub Action Setup](docs/GITHUB_ACTION_SETUP.md)
- [GitHub Action](docs/GITHUB_ACTION.md)
- [GitHub App](docs/GITHUB_APP.md)
- [GitHub Pages Implementation](docs/github-pages-implementation.md)
- [Security Analysis Features](docs/SECURITY_ANALYSIS.md)

---

For issues, please open a GitHub issue.<|MERGE_RESOLUTION|>--- conflicted
+++ resolved
@@ -1,8 +1,5 @@
 # Template Doctor (Monorepo)
 
-<<<<<<< HEAD
-Template Doctor analyzes and validates Azure Developer CLI (azd) templates## Contributing
-=======
 Template Doctor analyzes and validates Azure Developer CLI (azd) templates.
 
 ## Authentication
@@ -11,7 +8,7 @@
 1. Create a GitHub OAuth app with appropriate callback URL
 2. Configure environment variables or config.json settings
 3. See [OAuth Setup Guide](docs/oauth-setup.md) for detailed instructionsdes a web UI, and automates PR updates with scan results. This repository is structured as a monorepo with independent deployable packages.
->>>>>>> 4c937999
+
 
 - Add/update tests for features and fixes. Frontend E2E tests live in the app package; run from root via `npm test`.
 - Avoid native browser dialogs; use notifications to keep tests stable.
