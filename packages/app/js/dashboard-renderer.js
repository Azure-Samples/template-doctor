// Dashboard Renderer - Handles rendering of compliance reports
// Uses IIFE pattern to avoid global namespace pollution

console.log('Loading dashboard-renderer.js - initializing renderer');

// Check if CSS files are loaded properly
document.addEventListener('DOMContentLoaded', function () {
  const allStylesheets = document.styleSheets;
  console.log(`Found ${allStylesheets.length} stylesheets:`);
  for (let i = 0; i < allStylesheets.length; i++) {
    try {
      console.log(`  - ${allStylesheets[i].href}`);
    } catch (e) {
      console.log(`  - Unable to access stylesheet #${i}`);
    }
  }

  // Check specifically for dashboard.css
  let dashboardCssFound = false;
  for (let i = 0; i < allStylesheets.length; i++) {
    try {
      if (allStylesheets[i].href && allStylesheets[i].href.includes('dashboard.css')) {
        dashboardCssFound = true;
        console.log('dashboard.css found and loaded!');
        break;
      }
    } catch (e) {}
  }

  if (!dashboardCssFound) {
    console.warn('dashboard.css not found in loaded stylesheets!');
  }
});

// Only create if not already defined
(function () {
  // If DashboardRenderer already exists, don't redefine it
  if (window.DashboardRenderer !== undefined) {
    console.log('DashboardRenderer already exists, skipping initialization');
    return;
  }

  // Create a renderer function
  function DashboardRendererClass() {
    // Debug utility
    this.debug = function (message, data) {
      if (typeof window.debug === 'function') {
        window.debug('dashboard-renderer', message, data);
      } else {
        console.log(`[DashboardRenderer] ${message}`, data !== undefined ? data : '');
      }
    };

    this.debug('Dashboard renderer initialized');

    /**
     * Renders the analysis results dashboard
     * @param {Object} result - The analysis result data
     * @param {HTMLElement} container - The container element to render into
     */
    this.render = function (result, container) {
      this.debug('Rendering dashboard', result);

      if (!result || !container) {
        console.error('Missing result data or container element');
        container.innerHTML = `
                    <div style="padding: 20px; background: #f8d7da; border-radius: 5px; margin: 20px 0; color: #721c24;">
                        <h3>Error: Cannot render dashboard</h3>
                        <p>Missing required data or container element</p>
                        <pre style="background: #f5f5f5; padding: 10px; border-radius: 3px;">${JSON.stringify(
                          {
                            resultExists: !!result,
                            containerExists: !!container,
                            resultType: result ? typeof result : 'undefined',
                            containerType: container ? typeof container : 'undefined',
                          },
                          null,
                          2,
                        )}</pre>
                    </div>
                `;
        return;
      }

      try {
        // Clear the container
        container.innerHTML = '';

        // Persist both original and adapted data for other modules (e.g., Save Results)
        try {
          window.reportDataOriginal = result;
        } catch (_) {}

        // First, add the action buttons at the top with explicit inline styles
        const actionHtml = `
                    <div id="action-section" class="action-footer action-header" style="background: white !important; border-radius: 5px !important; padding: 16px !important; margin-bottom: 20px !important; box-shadow: 0 2px 4px rgba(0,0,0,0.1) !important; display: flex !important; flex-direction: column !important; justify-content: center !important; align-items: center !important; width: 100% !important;">
                        <div style="width: 100% !important; text-align: center !important; margin-bottom: 15px !important;">
                            <h3 style="margin: 0 !important; padding: 0 !important; font-size: 1.2rem !important; color: #333 !important;">Template Doctor Actions</h3>
                        </div>
                        <div style="display: flex !important; flex-wrap: wrap !important; justify-content: center !important; gap: 15px !important; width: 100% !important;">
                            <a href="#" id="fixButton" class="btn" 
                               style="opacity: 1 !important; visibility: visible !important; padding: 12px 24px !important; background-color: #0078d4 !important; color: white !important; border: none !important; border-radius: 4px !important; font-size: 1rem !important; font-weight: 500 !important; cursor: pointer !important; display: inline-flex !important; align-items: center !important; gap: 8px !important; min-width: 180px !important; justify-content: center !important; text-decoration: none !important; pointer-events: auto !important;">
                                <i class="fas fa-code"></i> Fix with AI Agent
                            </a>
                            <button id="create-github-issue-btn" class="btn"
                                    style="opacity: 1 !important; visibility: visible !important; padding: 12px 24px !important; background-color: #2b3137 !important; color: white !important; border: none !important; border-radius: 4px !important; font-size: 1rem !important; font-weight: 500 !important; cursor: pointer !important; display: inline-flex !important; align-items: center !important; gap: 8px !important; min-width: 180px !important; justify-content: center !important; pointer-events: auto !important;">
                                <i class="fab fa-github"></i> Create GitHub Issue
                            </button>
                            <button id="testProvisionButton" class="btn"
                                    style="opacity: 1 !important; visibility: visible !important; padding: 12px 24px !important; background-color: #0078d4 !important; color: white !important; border: none !important; border-radius: 4px !important; font-size: 1rem !important; font-weight: 500 !important; cursor: pointer !important; display: inline-flex !important; align-items: center !important; gap: 8px !important; min-width: 180px !important; justify-content: center !important; pointer-events: auto !important;">
                                <i class="fas fa-rocket"></i> Test AZD Provision
                            </button>
              <button id="save-results-btn" class="btn"
                  title="Opens a PR in the configured repository to save this analysis report"
                  style="opacity: 1 !important; visibility: visible !important; padding: 12px 24px !important; background-color: #198754 !important; color: white !important; border: none !important; border-radius: 4px !important; font-size: 1rem !important; font-weight: 500 !important; cursor: pointer !important; display: inline-flex !important; align-items: center !important; gap: 8px !important; min-width: 180px !important; justify-content: center !important; pointer-events: auto !important;">
                <i class="fas fa-save"></i> Save Results
              </button>
                        </div>
            <div id="save-results-note" style="margin-top: 8px; color: #6c757d; font-size: 0.9rem; text-align: center;"></div>
                    </div>
                `;

        // Add the action section to the container
        const tempDiv = document.createElement('div');
        tempDiv.innerHTML = actionHtml;
        const actionSection = tempDiv.firstElementChild;
        container.appendChild(actionSection);

        // Now add the debug section after the action buttons
        const debugSection = document.createElement('div');
        debugSection.className = 'debug-section';
        debugSection.style.cssText =
          'margin-bottom: 30px; padding: 15px; background: #f8f9fa; border-radius: 5px; border: 1px solid #ddd;';
        debugSection.innerHTML = `
                    <div style="display: flex; justify-content: space-between; align-items: center; margin-bottom: 10px;">
                        <h3 style="margin: 0;">Template Analysis Report</h3>
                        <div style="display: flex; align-items: center; gap: 15px;">
                            <span style="color: #6c757d; font-size: 0.9em; font-style: italic;">Developer Tools</span>
                            <button id="toggle-raw-data" class="btn" style="padding: 5px 10px; font-size: 0.9em;">
                                <i class="fas fa-code"></i> Raw Data
                            </button>
                        </div>
                    </div>
                    <div id="raw-data-content" style="display: none; margin-top: 15px;">
                        <div style="background: #2d2d2d; color: #eee; padding: 10px; border-radius: 5px; font-size: 0.9em; margin-bottom: 10px;">
                            <i class="fas fa-info-circle"></i> This is the raw report data used to generate the dashboard.
                        </div>
                        <pre style="background: #2d2d2d; color: #eee; padding: 15px; border-radius: 5px; max-height: 400px; overflow: auto; font-family: 'SFMono-Regular', Consolas, 'Liberation Mono', Menlo, Courier, monospace; font-size: 13px;">${JSON.stringify(result, null, 2)}</pre>
                    </div>
                `;
        container.appendChild(debugSection);

        // Add toggle functionality
        setTimeout(() => {
          const toggleBtn = document.getElementById('toggle-raw-data');
          const rawContent = document.getElementById('raw-data-content');
          if (toggleBtn && rawContent) {
            toggleBtn.addEventListener('click', function () {
              if (rawContent.style.display === 'none') {
                rawContent.style.display = 'block';
                toggleBtn.innerHTML = '<i class="fas fa-times"></i> Hide Raw Data';
                toggleBtn.style.backgroundColor = '#dc3545';
                toggleBtn.style.color = 'white';
              } else {
                rawContent.style.display = 'none';
                toggleBtn.innerHTML = '<i class="fas fa-code"></i> Raw Data';
                toggleBtn.style.backgroundColor = '';
                toggleBtn.style.color = '';
              }
            });
          }
        }, 100);

        // Adapt result data to the format needed for rendering
        const adaptedData = this.adaptResultData(result);
        window.reportData = adaptedData; // Store for GitHub issue creation

        // Client-side enrichment: perform agents.md check (frontend-only) if not already provided by backend
        // This keeps main clean when backend analyzer does not yet implement agents category.
        try {
          this.runAgentsEnrichment(adaptedData).catch(err => {
            console.warn('[AgentsEnrichment] failed:', err);
          });
        } catch (e) {
          console.warn('[AgentsEnrichment] scheduling error:', e);
        }

        // Create overview section
        this.renderOverview(adaptedData, container);

        // Create issues section
        this.renderIssuesPanel(adaptedData, container);

        // Create passed checks section
        this.renderPassedPanel(adaptedData, container);

        // Create action buttons footer
        this.renderActionFooter(adaptedData, container);

        // Add event listeners for expandable sections
        this.addEventListeners(container);
      } catch (error) {
        console.error('Error rendering dashboard:', error);
        container.innerHTML = `
                    <div style="padding: 20px; background: #f8d7da; border-radius: 5px; margin: 20px 0; color: #721c24;">
                        <h3>Dashboard Rendering Error</h3>
                        <p>${error.message}</p>
                        <pre style="background: #f5f5f5; padding: 10px; border-radius: 3px;">${error.stack}</pre>
                        <h4 style="margin-top: 20px;">Raw Data</h4>
                        <pre style="background: #f5f5f5; padding: 10px; border-radius: 3px; max-height: 300px; overflow: auto;">${JSON.stringify(result, null, 2)}</pre>
                    </div>
                `;
      }
    };

    /**
     * Adapts the result data from the API format to the format expected by the rendering functions
     * @param {Object} result - The original result data
     * @returns {Object} - The adapted data
     */
    this.adaptResultData = function (result) {
      console.log('Adapting data format:', result);

      // Separate issues and compliant items
      const issues = [];
      const compliant = [];

      // Handle the new data format where issues are directly in result.compliance.issues
      if (result.compliance && Array.isArray(result.compliance.issues)) {
        // Direct issues array format (newer format)
        result.compliance.issues.forEach((issue) => {
          issues.push({
            id: issue.id || `issue-${issues.length}`,
            category: issue.id ? issue.id.split('-')[0] : 'general',
            message: issue.message || 'Unknown issue',
            error: issue.error || issue.message || 'No details available',
            // Preserve severity if provided by analyzer; default to 'warning'
            severity: issue.severity || 'warning',
            details: {},
          });
        });

        // If there are compliant items in the result
        if (result.compliance.compliant && Array.isArray(result.compliance.compliant)) {
          result.compliance.compliant.forEach((item) => {
            compliant.push({
              id: item.id || `passed-${compliant.length}`,
              category: item.id ? item.id.split('-')[0] : 'general',
              message: item.message || 'Passed check',
              error: '',
              details: {},
            });
          });
        }
      }
      // Handle the older format with categories and checks
      else if (result.categories && Array.isArray(result.categories)) {
        result.categories.forEach((category) => {
          if (category.checks && Array.isArray(category.checks)) {
            category.checks.forEach((check) => {
              // Convert each check to the expected format
              const item = {
                id: `${category.id}-${check.id}`,
                category: category.id,
                message: check.name,
                error: check.details || check.description,
                details: {},
              };

              if (check.status === 'passed') {
                compliant.push(item);
              } else {
                issues.push(item);
              }
            });
          }
        });
      }

      // Calculate compliance percentage
      const totalChecks = issues.length + compliant.length;
      const percentageCompliant =
        totalChecks > 0 ? Math.round((compliant.length / totalChecks) * 100) : 0;

      // Add meta item with compliance details
      compliant.push({
        category: 'meta',
        message: 'Compliance Summary',
        details: {
          percentageCompliant: percentageCompliant,
          totalChecks: totalChecks,
          passedChecks: compliant.length,
          issuesCount: issues.length,
          ruleSet: result.ruleSet || 'dod',
        },
      });

      // Create the adapted result data object
      const adaptedData = {
        repoUrl: result.repoUrl || window.location.href,
        ruleSet: result.ruleSet || 'dod',
        compliance: {
          issues: issues,
          compliant: compliant,
          summary: `${percentageCompliant}% compliant`,
        },
        totalIssues: issues.length,
        totalPassed: compliant.length,
      };

      if (result.__analysisMode) {
        adaptedData.__analysisMode = result.__analysisMode;
      }

      // Preserve new per-category breakdown if present
      if (result.compliance && result.compliance.categories) {
        adaptedData.compliance.categories = result.compliance.categories;
      }

      // Include custom configuration if available
      if (result.customConfig) {
        adaptedData.customConfig = result.customConfig;
      }

      return adaptedData;
    };

    /**
     * Perform a lightweight client-side validation of agents.md independent of server analyzer.
     * Rules (basic):
     *  - File must exist (fetched separately if not present in original result payload)
     *  - Must contain a top-level H1
     *  - Must contain a "## Agents" (case-insensitive) section
     *  - Must contain a markdown table with name & description columns
     * Adds issues / compliant entries directly to window.reportData.compliance.* if not already present.
     * @param {Object} adaptedData - already adapted report data (mutated in-place)
     */
    this.runAgentsEnrichment = async function (adaptedData) {
      if (!adaptedData || !adaptedData.compliance) return;
      const existingItems = adaptedData.compliance.issues.concat(adaptedData.compliance.compliant).filter(i => i.category === 'agents');
      if (existingItems.length) {
        this.debug('Agents enrichment skipped (already present from backend)');
        // Still surface badge + potential tile UI based on existing info
        this.updateAgentsBadgeFromData(adaptedData);
        return;
      }
      // Derive raw repo URL to attempt fetch; only proceed for public GitHub URLs
      const repoUrl = adaptedData.repoUrl || '';
      if (!/https?:\/\/github\.com\//i.test(repoUrl)) {
        this.debug('Agents enrichment skipped (non-GitHub repoUrl)');
        return;
      }
      // Try to fetch raw agents.md (default branch assumed: main or README branch not known -> attempt main then fallback to HEAD via raw URL heuristic)
      // Strategy: first HEAD / raw fetch via jsdelivr (fast + cached) then fallback to raw.githubusercontent.
      const ownerRepoMatch = repoUrl.match(/github\.com\/([^/]+)\/([^/]+)(?:\.git)?/i);
      if (!ownerRepoMatch) return;
      const owner = ownerRepoMatch[1];
      const repo = ownerRepoMatch[2];
      const cacheKey = `__TD_agents_cache_${owner}_${repo}`;
      try {
        if (sessionStorage && sessionStorage.getItem(cacheKey)) {
          const cached = JSON.parse(sessionStorage.getItem(cacheKey));
          if (cached && typeof cached === 'object') {
            this.debug('Agents enrichment using session cache');
            this.applyAgentsCachedResult(adaptedData, cached);
            this.updateAgentsBadgeFromData(adaptedData);
            return;
          }
        }
      } catch(_) {}
      const candidateBranches = ['main', 'master'];
      let content = null;
      for (const branch of candidateBranches) {
        try {
          // jsDelivr attempt
<<<<<<< HEAD
          let cdnResp;
          try {
            cdnResp = await fetch(`https://cdn.jsdelivr.net/gh/${owner}/${repo}@${branch}/agents.md`, { cache: 'no-store' });
          } catch (e) {
            cdnResp = null;
          }
          if (cdnResp && cdnResp.ok) {
            content = await cdnResp.text();
            break;
          }
          // raw.githubusercontent fallback
          let rawResp;
          try {
            rawResp = await fetch(`https://raw.githubusercontent.com/${owner}/${repo}/${branch}/agents.md`, { cache: 'no-store' });
          } catch (e) {
            rawResp = null;
          }
          if (rawResp && rawResp.ok) {
            content = await rawResp.text();
            break;
=======
          const cdnResp = await fetch(`https://cdn.jsdelivr.net/gh/${owner}/${repo}@${branch}/agents.md`, { cache: 'no-store' });
          if (cdnResp.ok) {
            content = await cdnResp.text();
            break;
          } else {
            const rawResp = await fetch(`https://raw.githubusercontent.com/${owner}/${repo}/${branch}/agents.md`, { cache: 'no-store' });
            if (rawResp.ok) {
              content = await rawResp.text();
              break;
            }
>>>>>>> f3da2836
          }
        } catch (e) {
          // continue to next branch
        }
      }
      if (content == null) {
        const issue = {
          id: 'agents-missing-file',
          category: 'agents',
          severity: 'error', // promoted severity per requirement B
          message: 'agents.md file is missing (client check)',
          recommendation: 'Add an agents.md describing available agents following https://agents.md/ specification.'
        };
        adaptedData.compliance.issues.push(issue);
        // Ensure categories object exists so tile can later reflect state
        if (!adaptedData.compliance.categories) adaptedData.compliance.categories = {};
        if (!adaptedData.compliance.categories.agents) {
          adaptedData.compliance.categories.agents = { enabled: true, issues: [issue], compliant: [], percentage: 0 };
        }
        this.storeAgentsCache(cacheKey, { status: 'missing', problems: ['file not found'] });
        this.updateAgentsBadge(issue, null);
        this.updateAgentsTileStatus('missing');
        return;
      }
      // Parse content
      const lines = content.split(/\r?\n/);
      const firstHeader = lines.find(l => /^#\s+/.test(l.trim())) || '';
      const hasTopHeader = /^#\s+/.test(firstHeader);
      const hasAgentsSection = /##\s+agents?/i.test(content);
      // Find table header (first line containing | and 'name' and 'description')
      const tableHeaderLine = lines.find(l => /\|/.test(l) && /name/i.test(l) && /description/i.test(l));
      let headerCols = [];
      if (tableHeaderLine) {
        headerCols = tableHeaderLine.split('|').map(c => c.trim().toLowerCase()).filter(Boolean);
      }
<<<<<<< HEAD
      const requiredCols = ['name', 'description', 'inputs', 'outputs', 'permissions']; // A)
=======
      // These columns are required in the agents table as per the agents.md specification.
      const requiredCols = ['name', 'description', 'inputs', 'outputs', 'permissions'];
>>>>>>> f3da2836
      const missingCols = requiredCols.filter(c => !headerCols.some(h => h === c));
      const hasTable = headerCols.length > 0;
      const problems = [];
      if (!hasTopHeader) problems.push('missing top-level heading');
      if (!hasAgentsSection) problems.push('missing Agents section (## Agents)');
      if (!hasTable) problems.push('missing agent definition table');
      if (hasTable && missingCols.length) problems.push('missing required columns: ' + missingCols.join(', '));

      // Count agents rows only if table present
      let agentCount = 0;
      if (hasTable) {
        const tableIndex = lines.indexOf(tableHeaderLine);
        for (let i = tableIndex + 1; i < lines.length; i++) {
          const ln = lines[i];
<<<<<<< HEAD
            if (/^\|?\s*-+\s*\|/.test(ln)) continue; // separator row
            if (!/\|/.test(ln)) {
              if (ln.trim() === '') break; // end table on blank
              continue;
            }
            const cellParts = ln.split('|').map(c => c.trim());
            if (cellParts.filter(Boolean).length >= 2) {
              agentCount++;
            }
=======
          if (/^\s*\|\s*[-:]+(\s*\|\s*[-:]+)*\s*\|?\s*$/.test(ln)) continue; // separator row
          if (!/\|/.test(ln)) {
            if (ln.trim() === '') break; // end table on blank
            continue;
          }
          const cellParts = ln.split('|').map(c => c.trim());
          if (cellParts.filter(Boolean).length >= 2) {
            agentCount++;
          }
>>>>>>> f3da2836
        }
      }

      if (problems.length) {
        const issue = {
          id: 'agents-format-invalid',
          category: 'agents',
          severity: 'warning',
          message: 'agents.md present but formatting issues detected (client check)',
          details: problems,
          recommendation: 'Ensure agents.md contains required heading, section and columns: ' + requiredCols.join(', ')
        };
        adaptedData.compliance.issues.push(issue);
        this.storeAgentsCache(cacheKey, { status: 'invalid', problems, agentCount });
        this.updateAgentsBadge(issue, null);
        this.updateAgentsTileStatus('invalid');
      } else {
        const compliantItem = {
          id: 'agents-doc-valid',
          category: 'agents',
<<<<<<< HEAD
          message: `agents.md present and basic structure validated (${agentCount} agent${agentCount===1?'':'s'})`,
=======
          message: `agents.md present and basic structure validated (${agentCount} agent${agentCount === 1 ? '' : 's'})`,
>>>>>>> f3da2836
          details: { agentCount, columns: headerCols }
        };
        adaptedData.compliance.compliant.push(compliantItem);
        this.storeAgentsCache(cacheKey, { status: 'valid', agentCount });
        this.updateAgentsBadge(null, compliantItem);
        this.updateAgentsTileStatus('valid');
      }
    };

    // Store minimal cache (session only)
    this.storeAgentsCache = function(key, value) {
      try { if (sessionStorage) sessionStorage.setItem(key, JSON.stringify({ ...value, cachedAt: Date.now() })); } catch(_) {}
    };
    // Apply cached result to adaptedData
    this.applyAgentsCachedResult = function(adaptedData, cached) {
      if (!cached || !adaptedData) return;
      if (cached.status === 'missing') {
        adaptedData.compliance.issues.push({ id: 'agents-missing-file', category: 'agents', severity: 'error', message: 'agents.md file is missing (client check, cached)' });
      } else if (cached.status === 'invalid') {
        adaptedData.compliance.issues.push({ id: 'agents-format-invalid', category: 'agents', severity: 'warning', message: 'agents.md formatting issues (cached)', details: cached.problems });
      } else if (cached.status === 'valid') {
<<<<<<< HEAD
        adaptedData.compliance.compliant.push({ id: 'agents-doc-valid', category: 'agents', message: `agents.md valid (${cached.agentCount || 0} agent${cached.agentCount===1?'':'s'})` });
=======
        const agentLabel = (cached.agentCount === 1) ? 'agent' : 'agents';
        adaptedData.compliance.compliant.push({
          id: 'agents-doc-valid',
          category: 'agents',
          message: `agents.md valid (${cached.agentCount || 0} ${agentLabel})`
        });
>>>>>>> f3da2836
      }
    };
    // Badge creation from existing backend-provided or enrichment data
    this.updateAgentsBadgeFromData = function(adaptedData) {
      const issues = adaptedData.compliance.issues.filter(i => i.category === 'agents');
      const passes = adaptedData.compliance.compliant.filter(i => i.category === 'agents');
      this.updateAgentsBadge(issues[0] || null, passes[0] || null);
    };
    this.updateAgentsBadge = function(issue, compliant) {
      try {
        const actionHeader = document.getElementById('action-section');
        if (!actionHeader) return;
        let badge = document.getElementById('agents-status-badge');
        if (!badge) {
          badge = document.createElement('span');
          badge.id = 'agents-status-badge';
          badge.style.cssText = 'margin-left:8px; padding:2px 6px; border-radius:10px; font-size:0.65rem; letter-spacing:.5px; font-weight:600; vertical-align:middle;';
          // Insert next to header title (first h3)
          const h3 = actionHeader.querySelector('h3');
          if (h3) h3.appendChild(badge); else actionHeader.prepend(badge);
        }
        if (issue && issue.id === 'agents-missing-file') {
          badge.textContent = 'Agents: Missing';
          badge.style.background = '#d9534f';
          badge.style.color = '#fff';
          badge.title = 'agents.md not found in repository';
          this.updateAgentsTileStatus('missing');
        } else if (issue) {
          badge.textContent = 'Agents: Invalid';
          badge.style.background = '#ff9800';
          badge.style.color = '#fff';
          badge.title = 'agents.md formatting problems';
          this.updateAgentsTileStatus('invalid');
        } else if (compliant) {
          badge.textContent = 'Agents: OK';
          badge.style.background = '#28a745';
          badge.style.color = '#fff';
          badge.title = 'agents.md validated';
          this.updateAgentsTileStatus('valid');
        }
      } catch(_) {}
    };

    // Tint Agents tile based on status (missing -> red)
    this.updateAgentsTileStatus = function(status) {
      try {
        const tile = document.querySelector('.category-breakdown .tile[data-category="agents"]');
        if (!tile) return; // not rendered yet
        tile.style.transition = 'background 0.3s, border-color 0.3s';
        if (status === 'missing') {
          tile.style.background = '#ffe5e5';
          tile.style.border = '1px solid #d9534f';
<<<<<<< HEAD
=======
          
>>>>>>> f3da2836
          // Inject action button if not present
          if (!tile.querySelector('.agents-action')) {
            const btn = document.createElement('button');
            btn.className = 'btn btn-small agents-action';
            btn.style.cssText = 'margin-top:8px; background:#d9534f; color:#fff; border:none; padding:6px 10px; border-radius:4px; cursor:pointer; font-size:0.7rem; font-weight:600; width:100%;';
            btn.textContent = 'Create agents.md Issue';
            btn.title = 'Open a GitHub issue asking Copilot to generate agents.md';
            btn.onclick = (e) => { e.preventDefault(); window.createAgentsMdIssue && window.createAgentsMdIssue(); };
            tile.appendChild(btn);
          }
        } else if (status === 'invalid') {
          tile.style.background = '#fff3e0';
          tile.style.border = '1px solid #ff9800';
          const existing = tile.querySelector('.agents-action');
          if (existing) existing.remove();
        } else if (status === 'valid') {
          tile.style.background = '#e6f7ed';
          tile.style.border = '1px solid #28a745';
          const existing = tile.querySelector('.agents-action');
          if (existing) existing.remove();
        }
      } catch(_) {}
    };

    /**
     * Renders the overview section with compliance scores
     * @param {Object} data - The adapted result data
     * @param {HTMLElement} container - The container element to render into
     */
    this.renderOverview = function (data, container) {
  const overviewSection = document.createElement('section');
      overviewSection.className = 'overview';

      const compliancePercentage =
        data.compliance.compliant.find((item) => item.category === 'meta')?.details
          ?.percentageCompliant || 0;

      // Get ruleset information
      const ruleSet =
        data.ruleSet ||
        data.compliance.compliant.find((item) => item.category === 'meta')?.details?.ruleSet ||
        'dod';
      const ruleSetDisplay =
        ruleSet === 'dod'
          ? 'DoD'
          : ruleSet === 'partner'
            ? 'Partner'
            : ruleSet === 'docs'
              ? 'Docs'
              : 'Custom';

      // Check for Gist URL in custom configuration
      const gistUrl = data.customConfig?.gistUrl;

    // Determine mode badge
      let mode = data.__analysisMode || 'upstream';
      if (!data.__analysisMode) {
        try {
          const u = new URL(data.repoUrl);
          const parts = u.pathname.split('/').filter(Boolean);
          if (parts.length >= 2) {
            const forkKey = `${parts[0]}/${parts[1]}`.toLowerCase();
            const session = window.__TemplateDoctorSession;
            if (session && session.newForks instanceof Set && session.newForks.has(forkKey)) {
              mode = 'fork-fresh';
            } else {
              const currentUser = window.GitHubClient?.getCurrentUsername?.();
              if (currentUser && parts[0].toLowerCase() === currentUser.toLowerCase()) {
                mode = 'fork';
              }
            }
          }
        } catch(_) {}
      }
    const modeConfig = {
    'fork-fresh': { label: 'Fork (New)', color: '#ff9800', title: 'New fork in this session; no historical data yet.' },
    fork: { label: 'Fork', color: '#0078d4', title: 'Analyzing your existing fork.' },
    upstream: { label: 'Upstream', color: '#6c757d', title: 'Analyzing upstream repository.' },
    };
    const mc = modeConfig[mode] || modeConfig.upstream;

  overviewSection.innerHTML = `
                <h2>Compliance Overview</h2>
                <div class="overview-header">
                    <p class="overview-text">
                        This dashboard provides an overview for your Azure template compliance status with the 'Azure Developer CLI Template Framework' <a href="https://github.com/Azure-Samples/azd-template-artifacts/blob/main/docs/development-guidelines/definition-of-done.md" title="Definition of Done">Definition of Done</a>. Browse the list below to
                        fix specific issues or use the AI agent to automatically fix all compliance issues in VS Code.
                    </p>
                    <div class="ruleset-info">
            <span class="analysis-mode-badge" style="display:inline-block; background:${mc.color}; color:#fff; padding:2px 8px; border-radius:12px; font-size:0.65rem; letter-spacing:.5px; margin-right:6px; vertical-align:middle;" title="${mc.title}">${mc.label}</span>
                        <span class="ruleset-label">Configuration:</span>
                        ${
                          ruleSet === 'custom' && gistUrl
                            ? `<a href="${gistUrl}" target="_blank" class="ruleset-value ${ruleSet}-badge" title="View custom ruleset on GitHub">
                                ${ruleSetDisplay} <i class="fas fa-external-link-alt fa-xs"></i>
                             </a>`
                            : `<span class="ruleset-value ${ruleSet}-badge">${ruleSetDisplay}</span>`
                        }
                        <button id="change-ruleset-btn" class="btn btn-small" title="Change configuration">
                            <i class="fas fa-sync-alt"></i>
                        </button>
                    </div>
                </div>
                <p>For more information about compliance and collections, go here <a href="https://github.com/Azure-Samples/azd-template-artifacts">Azure Developer CLI Template Framework Docs</a></p>
                <div class="compliance-gauge">
                    <div class="gauge-fill" id="complianceGauge" style="width: ${compliancePercentage}%; background-position: ${compliancePercentage}% 0;"></div>
                    <div class="gauge-label" id="compliancePercentage">${compliancePercentage}%</div>
                </div>
                
                <div class="overview-tiles">
                    <div class="tile tile-issues">
                        <div class="tile-icon">
                            <i class="fas fa-exclamation-triangle"></i>
                        </div>
                        <div class="tile-value" id="issuesCount">${data.totalIssues}</div>
                        <div class="tile-title">Issues Found</div>
                    </div>
                    
                    <div class="tile tile-passed">
                        <div class="tile-icon">
                            <i class="fas fa-check-circle"></i>
                        </div>
                        <div class="tile-value" id="passedCount">${data.totalPassed - 1}</div>
                        <div class="tile-title">Passed Checks</div>
                    </div>
                    
                    <div class="tile tile-trend">
                        <div class="tile-header">
                            <div class="tile-icon">
                                <i class="fas fa-chart-line"></i>
                            </div>
                            <div class="tile-title">Compliance Trend</div>
                        </div>
                        <div id="trendChart" class="trend-chart">
                            <div class="no-data-message">Not enough historical data available yet.</div>
                        </div>
                    </div>
                </div>
            `;

      container.appendChild(overviewSection);

      // If category breakdown available, render it below the tiles
      try {
        if (data.compliance && data.compliance.categories) {
          const categorySection = this.renderCategoryBreakdown(data.compliance.categories);
          if (categorySection) {
            overviewSection.appendChild(categorySection);
          }
        }
      } catch (e) {
        console.warn('Failed to render category breakdown:', e);
      }

      // After overview is added, attempt to render historical compliance trend
      try {
        this.loadAndRenderTrend(data, overviewSection);
      } catch (e) {
        console.warn('Failed to initialize compliance trend rendering:', e);
      }

      // Attempt to restore pending agents issue confirmation (if any) once tiles are likely present
      try { this.restoreAgentsIssueConfirmation(); } catch(_) {}

      // Add event listener for change ruleset button
      setTimeout(() => {
        const changeRulesetBtn = document.getElementById('change-ruleset-btn');
        if (changeRulesetBtn) {
          changeRulesetBtn.addEventListener('click', () => {
            // Get the current repo URL
            const repoUrl = data.repoUrl;
            if (repoUrl && typeof window.analyzeRepo === 'function') {
              window.analyzeRepo(repoUrl, 'show-modal');
            } else {
              console.error('Unable to get repository URL or analyzeRepo function');
            }
          });
        }
      }, 100);
    };

    /**
     * Render per-category breakdown tiles if categories are present
     * @param {Object} categories
     * @returns {HTMLElement|null}
     */
    this.renderCategoryBreakdown = function (categories) {
      if (!categories || typeof categories !== 'object') return null;

      const map = [
        { key: 'repositoryManagement', label: 'Repository Management', icon: 'fa-folder' },
        { key: 'functionalRequirements', label: 'Functional Requirements', icon: 'fa-tasks' },
        { key: 'deployment', label: 'Deployment', icon: 'fa-cloud-upload-alt' },
        { key: 'security', label: 'Security', icon: 'fa-shield-alt' },
        { key: 'testing', label: 'Testing', icon: 'fa-vial' },
        { key: 'agents', label: 'Agents', icon: 'fa-robot' },
      ];

      const section = document.createElement('div');
      section.className = 'category-breakdown';
      section.style.cssText = 'margin-top: 20px;';

      const tiles = map
        .map(({ key, label, icon }) => {
          const c = categories[key] || { enabled: false, issues: [], compliant: [], percentage: 0 };
          const total = (c.issues?.length || 0) + (c.compliant?.length || 0);
          const pct = typeof c.percentage === 'number' ? c.percentage : total > 0 ? Math.round(((c.compliant?.length || 0) / total) * 100) : 0;
          const enabledBadge = c.enabled
            ? '<span class="badge" style="background:#28a745; color:#fff; padding:2px 6px; border-radius:10px; font-size: 0.75rem;">Enabled</span>'
            : '<span class="badge" style="background:#6c757d; color:#fff; padding:2px 6px; border-radius:10px; font-size: 0.75rem;">Disabled</span>';

          return `
            <div class="tile" data-category="${key}" style="min-width: 200px;">
              <div class="tile-header" style="display:flex; align-items:center; gap:8px; justify-content: space-between;">
                <div style="display:flex; align-items:center; gap:8px;">
                  <i class="fas ${icon}"></i>
                  <div class="tile-title">${label}</div>
                </div>
                ${enabledBadge}
              </div>
              <div class="tile-value">${pct}%</div>
              <div class="tile-title" style="opacity:0.8;">${(c.compliant?.length || 0)} passed • ${(c.issues?.length || 0)} issues</div>
            </div>
          `;
        })
        .join('');

      section.innerHTML = `
        <h3 style="margin: 16px 0 8px;">By Category</h3>
        <div class="overview-tiles">${tiles}</div>
      `;

      return section;
    };

    /**
     * Locate the results folder name for a given repo URL using window.templatesData or fallback
     * @param {string} repoUrl
     * @returns {string|null}
     */
    this.getResultsFolderForRepo = function (repoUrl) {
      if (!repoUrl) return null;
      try {
        // Prefer templatesData mapping if present
        if (Array.isArray(window.templatesData)) {
          const match = window.templatesData.find((t) => {
            // Normalize possible trailing .git and case
            const a = String(t.repoUrl || '')
              .replace(/\.git$/, '')
              .toLowerCase();
            const b = String(repoUrl)
              .replace(/\.git$/, '')
              .toLowerCase();
            return a === b;
          });
          if (match && match.relativePath) {
            const folder = match.relativePath.split('/')[0];
            if (folder) return folder;
          }
        }

        // Fallback: construct owner-repo pattern
        const u = new URL(repoUrl);
        const parts = u.pathname.split('/').filter(Boolean);
        if (parts.length >= 2) {
          return `${parts[0]}-${parts[1]}`.toLowerCase();
        }
      } catch (_) {}
      return null;
    };

    /**
     * Load history.json and render the trend chart
     * @param {Object} data - adapted data (needs repoUrl)
     * @param {HTMLElement} section - the overview section containing the trendChart node
     */
    this.loadAndRenderTrend = async function (data, section) {
      const trendHost = section.querySelector('#trendChart');
      if (!trendHost) return;

      const folder = this.getResultsFolderForRepo(data.repoUrl);
      if (!folder) return; // leave default "no data" text

      // Allow disabling trend lookup for first-time analyses (avoids 404 noise)
      const cfg = window.TemplateDoctorConfig || {};
      if (cfg.deferHistoryLookupOnFirstRun) {
        if (!data.analysisHistoryLoaded) {
          this.debug('Skipping history.json fetch (config defer first run)');
          return;
        }
      }
      // Auto-skip if fork just created this session (no history expected)
      try {
        const session = window.__TemplateDoctorSession;
        if (session && session.newForks instanceof Set) {
          const u = new URL(data.repoUrl);
            const parts = u.pathname.split('/').filter(Boolean);
            if (parts.length >= 2) {
              const key = `${parts[0]}/${parts[1]}`.toLowerCase();
              if (session.newForks.has(key)) {
                this.debug(`Skipping history.json fetch (new fork this session: ${key})`);
                return;
              }
            }
        }
      } catch(_) {}

      // Fetch history.json
      let history = [];
      try {
        const resp = await fetch(`/results/${folder}/history.json`, { cache: 'no-store' });
        if (!resp.ok) {
          // Only warn at debug level; 404 is normal for first run
          if (resp.status !== 404) {
            console.warn(`history.json fetch status ${resp.status} for ${folder}`);
          } else {
            this.debug(`history.json absent for ${folder} (first run likely)`);
          }
          return;
        }
        history = await resp.json();
      } catch (err) {
        this.debug(`history.json fetch error for ${folder}: ${err.message}`);
        return;
      }

      if (!Array.isArray(history) || history.length < 2) {
        // Not enough points to draw a trend
        return;
      }

      // Prepare data: map to {x: Date, y: percentage}
      const points = history
        .map((h) => ({ x: new Date(h.timestamp), y: Number(h.percentage) || 0 }))
        .sort((a, b) => a.x - b.x);

      // Render simple inline SVG sparkline
      this.renderTrendSVG(trendHost, points);
    };

    /**
     * Render a simple responsive SVG line chart into the host element
     * @param {HTMLElement} host
     * @param {{x: Date, y: number}[]} points
     */
    this.renderTrendSVG = function (host, points) {
      // Clear placeholder
      host.innerHTML = '';

      const width = host.clientWidth || 360;
      const height = 120;
      const padding = 12;

      const times = points.map((p) => p.x.getTime());
      const values = points.map((p) => p.y);
      const minX = Math.min(...times);
      const maxX = Math.max(...times);
      // Compute y-bounds from data and clamp to [0,100]
      let minY = Math.min(...values);
      let maxY = Math.max(...values);
      minY = Math.max(0, Math.min(100, minY));
      maxY = Math.max(0, Math.min(100, maxY));

      const xScale = (t) => {
        if (maxX === minX) return padding;
        return padding + ((t - minX) / (maxX - minX)) * (width - 2 * padding);
      };
      const yScale = (v) => {
        // Avoid division by zero when all y-values are equal
        if (maxY === minY) {
          return height / 2; // draw a flat line across the middle
        }
        return height - padding - ((v - minY) / (maxY - minY)) * (height - 2 * padding);
      };

      const pathD = points
        .map(
          (p, i) =>
            `${i === 0 ? 'M' : 'L'} ${xScale(p.x.getTime()).toFixed(2)} ${yScale(p.y).toFixed(2)}`,
        )
        .join(' ');

      const last = points[points.length - 1];

      const svg = document.createElementNS('http://www.w3.org/2000/svg', 'svg');
      svg.setAttribute('viewBox', `0 0 ${width} ${height}`);
      svg.setAttribute('width', '100%');
      svg.setAttribute('height', `${height}`);
      svg.innerHTML = `
        <defs>
          <linearGradient id="trendGrad" x1="0" y1="0" x2="0" y2="1">
            <stop offset="0%" stop-color="#28a745" stop-opacity="0.8" />
            <stop offset="100%" stop-color="#28a745" stop-opacity="0.2" />
          </linearGradient>
        </defs>
        <rect x="0" y="0" width="${width}" height="${height}" fill="transparent"/>
        <path d="${pathD}" fill="none" stroke="#28a745" stroke-width="2" />
        <circle cx="${xScale(last.x.getTime()).toFixed(2)}" cy="${yScale(last.y).toFixed(2)}" r="3" fill="#28a745" />
      `;

      host.appendChild(svg);

      // Add an accessible label with the last percentage
      const sr = document.createElement('div');
      sr.className = 'sr-only';
      sr.textContent = `Latest compliance: ${last.y}%`;
      host.appendChild(sr);
    };

    /**
     * Renders the issues panel with all failed checks
     * @param {Object} data - The adapted result data
     * @param {HTMLElement} container - The container element to render into
     */
    this.renderIssuesPanel = function (data, container) {
      const issuesPanel = document.createElement('section');
      issuesPanel.className = 'panel';
      issuesPanel.id = 'issuesPanel';

      // Auto-expand the issues panel if there are issues
      if (data.compliance.issues.length > 0) {
        issuesPanel.classList.add('panel-open');
      }

      issuesPanel.innerHTML = `
                <div class="panel-header">
                    <div class="panel-title">
                        <i class="fas fa-exclamation-circle"></i>
                        <span>Issues</span>
                    </div>
                    <i class="fas fa-chevron-down panel-toggle"></i>
                </div>
                <div class="panel-body">
                    <div class="panel-content">
                        <ul class="item-list" id="issuesList">
                            ${this.renderIssueItems(data.compliance.issues)}
                        </ul>
                    </div>
                </div>
            `;

      container.appendChild(issuesPanel);
    };

    /**
     * Renders the passed checks panel
     * @param {Object} data - The adapted result data
     * @param {HTMLElement} container - The container element to render into
     */
    this.renderPassedPanel = function (data, container) {
      const passedPanel = document.createElement('section');
      passedPanel.className = 'panel';
      passedPanel.id = 'passedPanel';

      // Auto-expand the passed panel if there are no issues
      if (data.compliance.issues.length === 0) {
        passedPanel.classList.add('panel-open');
      }

      // Filter out the meta item
      const passedItems = data.compliance.compliant.filter((item) => item.category !== 'meta');

      passedPanel.innerHTML = `
                <div class="panel-header">
                    <div class="panel-title">
                        <i class="fas fa-check-circle"></i>
                        <span>Passed Checks</span>
                    </div>
                    <i class="fas fa-chevron-down panel-toggle"></i>
                </div>
                <div class="panel-body">
                    <div class="panel-content">
                        <ul class="item-list" id="passedList">
                            ${this.renderPassedItems(passedItems)}
                        </ul>
                    </div>
                </div>
            `;

      container.appendChild(passedPanel);
    };

    /**
     * Renders HTML for issue items
     * @param {Array} issues - Array of issue objects
     * @returns {string} HTML for issue items
     */
    this.renderIssueItems = function (issues) {
      if (!issues || issues.length === 0) {
        return '<li class="item"><div class="item-message">No issues found. Great job!</div></li>';
      }
<<<<<<< HEAD
      // Ensure agents-missing-file (if present) is first
      const sorted = [...issues].sort((a,b) => (a.id === 'agents-missing-file' ? -1 : b.id === 'agents-missing-file' ? 1 : 0));
=======
      
      // Define issue priorities (lower number = higher priority)
      const issuePriorities = {
        'agents-missing-file': 1, // Highest priority
        // Add more issue types with priorities as needed
        'default': 100 // Default priority for issues not specifically listed
      };
      
      // Sort issues based on priority
      const sorted = [...issues].sort((a, b) => {
        const priorityA = issuePriorities[a.id] || issuePriorities['default'];
        const priorityB = issuePriorities[b.id] || issuePriorities['default'];
        return priorityA - priorityB;
      });
      
>>>>>>> f3da2836
      return sorted
        .map((issue) => {
          // Special rendering for agents missing file
          if (issue.id === 'agents-missing-file') {
            return `
              <li class="item issue-item agents-missing" style="border-left:4px solid #d9534f;">
                <div class="item-header">
                  <div class="item-title" style="color:#d9534f; font-weight:600;">Agents.md missing</div>
                  <div class="item-category">Agents</div>
                </div>
                <div class="item-message">A standard agents.md file is not present in the repository.</div>
                <div class="item-details"><strong>How to fix:</strong> Generate a baseline agents.md then customize it to document each agent, inputs, outputs, and required permissions.</div>
                <div class="item-actions">
                  <a href="#" class="item-link" style="color:#d9534f; font-weight:600;" onclick="return createAgentsMdIssue(event)">
                    <i class="fas fa-magic"></i> Create agents.md Issue
                  </a>
                </div>
              </li>`;
          }
          // Determine the category display name
          let category;
          if (issue.id.includes('missing-file')) {
            category = 'Missing File';
          } else if (issue.id.includes('missing-folder')) {
            category = 'Missing Folder';
          } else if (issue.id.includes('missing-workflow')) {
            category = 'Missing Workflow';
          } else if (issue.id.includes('missing-doc')) {
            category = 'Missing Documentation';
          } else if (issue.id.includes('readme')) {
            category = 'README Issue';
          } else if (issue.id.includes('bicep')) {
            category = 'Bicep Issue';
          } else if (issue.id.includes('azure-yaml')) {
            category = 'Azure YAML Issue';
          } else {
            category = 'General Issue';
          }

          // Generate a fix hint based on the issue type
          let fixHint;
          if (issue.id.includes('missing-file') || issue.id.includes('missing-folder')) {
            fixHint = `Create the missing ${issue.id.includes('file') ? 'file' : 'folder'} in your repository.`;
          } else if (issue.id.includes('missing-workflow')) {
            fixHint = 'Add the required workflow file to your .github/workflows directory.';
          } else if (issue.id.includes('readme')) {
            fixHint = 'Update your README.md with the required headings and content.';
          } else if (issue.id.includes('bicep')) {
            fixHint = 'Add the missing resources to your Bicep files.';
          } else if (issue.id.includes('azure-yaml')) {
            fixHint = 'Update your azure.yaml file to include required sections.';
          } else {
            fixHint = 'Review the issue details and make appropriate changes.';
          }

          return `
                    <li class="item issue-item">
                        <div class="item-header">
                            <div class="item-title">${issue.message}</div>
                            <div class="item-category">${category}</div>
                        </div>
                        <div class="item-message">${issue.error || issue.message}</div>
                        <div class="item-details">
                            <strong>How to fix:</strong> ${fixHint}
                        </div>
                        <div class="item-actions">
                            <a href="#" 
                               class="item-link"
                               onclick="return openEditorWithFile(event, '${issue.id}')">
                                <i class="fas fa-external-link-alt"></i> Fix in editor
                            </a>
                            <a href="#"
                               class="item-link"
                               style="margin-left: 15px;"
                               onclick="return createSingleIssue(event, '${issue.id}')">
                                <i class="fab fa-github"></i> Create issue
                            </a>
                        </div>
                    </li>
                `;
        })
        .join('');
    };

    // (Removed old PR generation path in favor of issue-based workflow)

    /**
     * Renders HTML for passed items
     * @param {Array} passedItems - Array of passed item objects
     * @returns {string} HTML for passed items
     */
    this.renderPassedItems = function (passedItems) {
      if (!passedItems || passedItems.length === 0) {
        return '<li class="item"><div class="item-message">No passed checks yet.</div></li>';
      }

      return passedItems
        .map((item) => {
          // Format category for display
          const categoryDisplay = item.category
            .replace(/([A-Z])/g, ' $1')
            .replace(/^./, (str) => str.toUpperCase());

          let detailsHtml = '';
          if (item.details && Object.keys(item.details).length > 0) {
            detailsHtml = '<div class="item-details">';

            for (const [key, value] of Object.entries(item.details)) {
              // Skip displaying arrays if they're too long
              if (Array.isArray(value) && value.length > 3) {
                detailsHtml += `<div><strong>${key}:</strong> ${value.length} items</div>`;
              } else if (typeof value === 'object' && value !== null) {
                detailsHtml += `<div><strong>${key}:</strong> ${JSON.stringify(value)}</div>`;
              } else {
                detailsHtml += `<div><strong>${key}:</strong> ${value}</div>`;
              }
            }

            detailsHtml += '</div>';
          }

          return `
                    <li class="item passed-item">
                        <div class="item-header">
                            <div class="item-title">${item.message}</div>
                            <div class="item-category">${categoryDisplay}</div>
                        </div>
                        ${detailsHtml}
                    </li>
                `;
        })
        .join('');
    };

    /**
     * Renders the action footer with buttons
     * @param {Object} data - The adapted result data
     * @param {HTMLElement} container - The container element to render into
     */
    this.renderActionFooter = function (data, container) {
      console.log('renderActionFooter called');
      this.debug('Setting up action buttons from renderActionFooter');

      // We don't need to create another action footer at the bottom
      // since we've already added one at the top

      // Instead, we'll just set up the button handlers for the
      // action footer we created at the top

      // Generate a prompt for the agent based on issues
      const agentPrompt = this.generateAgentPrompt(data);

      // Set up action buttons
      this.setupActionButtons(data);

      // Let's check if our action header is visible
      const actionHeader = document.querySelector('.action-header');
      if (actionHeader) {
        console.log('Action header is in the DOM');
        console.log('Action header styles:', window.getComputedStyle(actionHeader));
      } else {
        console.warn('Action header not found in the DOM!');
      }
    };

    /**
     * Generate an intelligent prompt for the agent
     * @param {Object} data - The adapted result data
     * @returns {string} - The generated prompt
     */
    this.generateAgentPrompt = function (data) {
      const issues = data.compliance.issues;
      const compliancePercentage =
        data.compliance.compliant.find((item) => item.category === 'meta')?.details
          ?.percentageCompliant || 0;

      // Create a concise bulleted list format for the agent
      let prompt = `Fix Azure Template Compliance Issues (${compliancePercentage}%)\n\n`;

      // Keep a flat list of all issues for cleaner bullet points
      if (issues.length === 0) {
        prompt += '• No issues found! The template is fully compliant.';
        return prompt;
      }

      // Add header for issues
      prompt += `Issues that need fixing:\n\n`;

      // Add all issues as bullet points
      issues.forEach((issue) => {
        let issueText = issue.message;
        // Extract file/folder names when available
        if (issue.id.includes('missing-file')) {
          const fileName = issue.message.match(/Missing required file: (.+)/)?.[1] || issue.message;
          prompt += `• Create file: ${fileName}\n`;
        } else if (issue.id.includes('missing-folder')) {
          const folderName =
            issue.message.match(/Missing required folder: (.+)/)?.[1] || issue.message;
          prompt += `• Create folder: ${folderName}\n`;
        } else if (issue.id.includes('missing-workflow')) {
          prompt += `• ${issue.message}\n`;
        } else if (issue.id.includes('readme')) {
          prompt += `• ${issue.message}\n`;
        } else if (issue.id.includes('bicep')) {
          prompt += `• ${issue.message}\n`;
        } else if (issue.id.includes('azure-yaml')) {
          prompt += `• ${issue.message}\n`;
        } else {
          prompt += `• ${issue.message}\n`;
        }
      });
      // Add reference to standards
      prompt += `\nPlease fix these issues following Azure template best practices.`;
      return prompt;
    };

    // Ensure label exists (create if missing)
    this.ensureAgentsLabelExists = async function(owner, repo, gh, notify) {
      try {
        await gh(`/repos/${owner}/${repo}/labels/template-doctor-agents-compliance`); // exists
        return true;
      } catch(e) {
        if (!/404/.test(e.message)) {
          console.warn('Label existence check failed (non-404):', e.message);
          return false;
        }
        try {
          notify && notify('info','Creating label template-doctor-agents-compliance...');
          await gh(`/repos/${owner}/${repo}/labels`, 'POST', {
            name: 'template-doctor-agents-compliance',
            color: '0e8a16',
            description: 'Template Doctor agents.md compliance tracking'
          });
          notify && notify('success','Label created.');
          return true;
        } catch(e2) {
          console.warn('Failed to create label:', e2.message);
          return false;
        }
      }
    };

    // Show inline confirmation UI inside Agents tile
    this.showAgentsIssueConfirmation = function(context) {
      try {
        const tile = document.querySelector('.category-breakdown .tile[data-category="agents"]');
        if (!tile) return false;
        if (tile.querySelector('.agents-issue-confirm')) return true; // already visible
        const box = document.createElement('div');
        box.className = 'agents-issue-confirm';
        box.style.cssText = 'margin-top:6px; background:#fff; border:1px solid #d9534f; padding:6px 8px; border-radius:4px; font-size:0.7rem; line-height:1.3;';
        box.innerHTML = `
          <div style="font-weight:600; margin-bottom:4px; color:#d9534f;">Create GitHub issue to add agents.md?</div>
          <div style="display:flex; gap:6px; flex-wrap:wrap;">
            <button type="button" data-role="confirm" class="btn btn-small" style="background:#d9534f; color:#fff; border:none; padding:4px 8px; border-radius:3px; cursor:pointer;">Confirm</button>
            <button type="button" data-role="cancel" class="btn btn-small" style="background:#6c757d; color:#fff; border:none; padding:4px 8px; border-radius:3px; cursor:pointer;">Cancel</button>
          </div>`;
        tile.appendChild(box);
        window.__TD_agentsIssueConfirmVisible = true;
        sessionStorage.setItem('__TD_agentsIssuePending', JSON.stringify({ ts: Date.now(), owner: context.owner, repo: context.repo }));
        const notify = context.notify;
        const confirmBtn = box.querySelector('[data-role="confirm"]');
        const cancelBtn = box.querySelector('[data-role="cancel"]');
        confirmBtn.onclick = () => {
          this.createAgentsMdIssue(null, true); // proceed
        };
        cancelBtn.onclick = () => {
          box.remove();
          window.__TD_agentsIssueConfirmVisible = false;
          sessionStorage.removeItem('__TD_agentsIssuePending');
          notify && notify('info','Cancelled agents.md issue creation');
        };
        return true;
      } catch(e) {
        console.warn('showAgentsIssueConfirmation failed:', e);
        return false;
      }
    };

    // Restore pending confirmation if it was active before navigation
    this.restoreAgentsIssueConfirmation = function() {
      try {
        const raw = sessionStorage.getItem('__TD_agentsIssuePending');
        if (!raw) return;
        const obj = JSON.parse(raw);
        const MAX_AGE = 2 * 60 * 1000; // 2 minutes
        if (Date.now() - obj.ts > MAX_AGE) {
          sessionStorage.removeItem('__TD_agentsIssuePending');
          return;
        }
        // We only restore UI; context will be validated again at confirm click
        const context = { owner: obj.owner, repo: obj.repo, notify: (t,m)=>{ if (window.NotificationSystem) { if (t==='info') window.NotificationSystem.showInfo('agents.md', m, 4000); else if (t==='error') window.NotificationSystem.showError('agents.md', m, 6000); else window.NotificationSystem.showSuccess('agents.md', m, 6000);} } };
        // Delay to ensure tiles rendered
        setTimeout(() => this.showAgentsIssueConfirmation(context), 400);
      } catch(_) {}
    };

    // Core issue creation (after confirmation)
    this._actuallyCreateAgentsMdIssue = async function(owner, repo, token, notify) {
      notify('info','Checking for existing issue...');
      const apiBase = 'https://api.github.com';
      async function gh(path, method='GET', body) {
        const resp = await fetch(apiBase + path, { method, headers: { 'Accept':'application/vnd.github+json', 'Authorization': `Bearer ${token}`,'Content-Type':'application/json' }, body: body?JSON.stringify(body):undefined });
        if (!resp.ok) {
          const t = await resp.text();
          throw new Error(`${method} ${path} failed: ${resp.status} ${t}`);
        }
        return resp.json();
      }
      // Search for existing issue (build full query then encode once)
      let existingIssue = null;
      try {
        const query = encodeURIComponent(`repo:${owner}/${repo} in:title "[TD-BOT] Missing file: agents.md" state:open`);
        const search = await gh(`/search/issues?q=${query}`);
        if (search && search.items) existingIssue = search.items.find(i => i.title === '[TD-BOT] Missing file: agents.md');
      } catch(e) { console.warn('Issue search failed:', e.message); }
      if (existingIssue) {
        notify('info', `Issue already exists (#${existingIssue.number}).`);
        window.open(existingIssue.html_url, '_blank');
        return false;
      }

      // Ensure label exists (non-blocking if fails)
      await this.ensureAgentsLabelExists(owner, repo, gh, notify);

      notify('info','Creating issue (attempting Copilot assignment)...');
      const title = '[TD-BOT] Missing file: agents.md';
      const body = [
        'Please scan the repository and README and generate a suitable `agents.md` respecting the format at https://agents.md/.',
        '',
        '### Checklist',
        '- [ ] Create `agents.md` at repo root with a top-level `# Agents` heading',
        '- [ ] Include a `## Agents` section',
        '- [ ] Add a markdown table with columns: Name | Description | Inputs | Outputs | Permissions',
        '- [ ] Populate rows for each identified agent (existing automation, workflows, scripts, tools)',
        '- [ ] Ensure Inputs/Outputs are explicit and actionable',
        '- [ ] Use least-privilege scopes in the Permissions column',
        '- [ ] Validate table formatting against https://agents.md/ guidance',
        '- [ ] Link any related workflows / scripts for traceability',
        '',
        '### Notes',
        '- Prefer concise descriptions (1–2 sentences) per agent',
        '- Group future agents logically (e.g., provisioning, validation, analysis)',
        '- Flag any permissions that may need security review',
        '',
        'Generated by Template Doctor request.'
      ].join('\n');

      let created;
      const ghClient = window.GitHubClient;
      if (ghClient && typeof ghClient.createIssueGraphQL === 'function') {
        try {
          // Ensure label exists before invoking GraphQL (GraphQL path won't auto-create)
          if (typeof ghClient.ensureLabelsExist === 'function') {
            try { await ghClient.ensureLabelsExist(owner, repo, ['template-doctor-agents-compliance']); } catch(_) {}
          }
          const gqlIssue = await ghClient.createIssueGraphQL(owner, repo, title, body, ['template-doctor-agents-compliance']);
          created = { number: gqlIssue.number, html_url: gqlIssue.url, title: gqlIssue.title };
          notify('success', `Issue created & assignment attempted: #${created.number}`);
        } catch(gqlErr) {
          console.warn('GraphQL issue creation failed, falling back to REST:', gqlErr.message);
        }
      }
      if (!created) {
        try {
          created = await gh(`/repos/${owner}/${repo}/issues`, 'POST', { title, body, assignees: ['copilot-agent-swe'], labels: ['template-doctor-agents-compliance'] });
        } catch(assignErr) {
          console.warn('REST issue creation with bot assignee failed, retrying simplified:', assignErr.message);
          try {
            created = await gh(`/repos/${owner}/${repo}/issues`, 'POST', { title, body, labels: ['template-doctor-agents-compliance'] });
          } catch(labelErr) {
            console.warn('Retry without label:', labelErr.message);
            created = await gh(`/repos/${owner}/${repo}/issues`, 'POST', { title, body });
          }
        }
        notify('success', `Issue created (REST fallback): #${created.number}`);
      }
      // Cleanup confirmation state
      window.__TD_agentsIssueConfirmVisible = false;
      sessionStorage.removeItem('__TD_agentsIssuePending');
      const box = document.querySelector('.agents-issue-confirm');
      if (box) box.remove();
      const issueEl = document.querySelector('li.issue-item.agents-missing');
      if (issueEl) {
        const actions = issueEl.querySelector('.item-actions');
        if (actions) actions.innerHTML = `<a href="${created.html_url}" target="_blank" class="item-link"><i class='fab fa-github'></i> View Issue #${created.number}</a>`;
        const titleEl = issueEl.querySelector('.item-title');
        if (titleEl) titleEl.textContent = 'agents.md issue created';
        issueEl.style.borderLeftColor = '#ff9800';
      }
      const tileBtn = document.querySelector('.category-breakdown .tile[data-category="agents"] .agents-action');
      if (tileBtn) {
        tileBtn.textContent = 'Merge it and rescan';
        tileBtn.onclick = () => {
          window.open(created.html_url, '_blank');
          try { if (typeof window.analyzeRepo === 'function') { setTimeout(() => window.analyzeRepo(window.reportData.repoUrl), 300); } } catch(_) {}
        };
        tileBtn.style.background = '#ff9800';
        tileBtn.style.border = '1px solid #ff9800';
      }
      return false;
    };

    // Public entry for creating agents.md issue (confirm flow)
    this.createAgentsMdIssue = async function(evt, confirmed) {
      try { if (evt) evt.preventDefault(); } catch(_) {}
      try {
        if (!window.GitHubClient || !window.GitHubClient.auth?.isAuthenticated()) {
          if (window.NotificationSystem) window.NotificationSystem.showError('agents.md','Sign in with GitHub first.',6000); else console.error('Sign in with GitHub first.');
          return false;
        }
        const repoUrl = window.reportData?.repoUrl || '';
        const m = repoUrl.match(/github\.com\/([^/]+)\/([^/]+)(?:\.git)?/i);
        if (!m) { if (window.NotificationSystem) window.NotificationSystem.showError('agents.md','Cannot parse repository URL.',6000); else console.error('Cannot parse repository URL.'); return false; }
        const owner = m[1];
        const repo = m[2];
        const token = (window.GitHubClient.auth.getToken && window.GitHubClient.auth.getToken()) || window.GitHubClient.auth.token;
        if (!token) { if (window.NotificationSystem) window.NotificationSystem.showError('agents.md','Missing auth token.',6000); else console.error('Missing auth token.'); return false; }
        const notify = (type,msg) => { if (window.NotificationSystem) { if (type==='info') window.NotificationSystem.showInfo('agents.md', msg, 5000); else if (type==='error') window.NotificationSystem.showError('agents.md', msg, 8000); else window.NotificationSystem.showSuccess('agents.md', msg, 8000);} else { console.log(`[agents.md ${type}]`, msg); } };

        if (!confirmed) {
          // Show confirmation UI if not already visible
            if (!window.__TD_agentsIssueConfirmVisible) {
              this.showAgentsIssueConfirmation({ owner, repo, notify });
              notify('info','Review and confirm to create the agents.md issue.');
            } else {
              // Already visible; ignore extra clicks on base button
            }
          return false;
        }
        // Proceed with actual creation
        return this._actuallyCreateAgentsMdIssue(owner, repo, token, notify);
      } catch(e) {
        console.error('createAgentsMdIssue flow error', e);
        if (window.NotificationSystem) window.NotificationSystem.showError('agents.md','Failed: ' + e.message, 8000);
        return false;
      }
    };
    window.createAgentsMdIssue = (e, confirmed) => { return window.DashboardRenderer.createAgentsMdIssue(e, confirmed); };

    /**
     * Setup event listeners for action buttons
     * @param {Object} data - The adapted result data
     */
    this.setupActionButtons = function (data) {
      this.debug('Setting up action buttons');

      setTimeout(() => {
        try {
          this.debug('Setting up action buttons with delay');

          // Fix with AI Agent button
          const fixButton = document.getElementById('fixButton');
          if (fixButton) {
            this.debug('Found fixButton - setting up');

            // Remove any existing event listeners by cloning and replacing
            const newFixButton = fixButton.cloneNode(true);
            if (fixButton.parentNode) {
              fixButton.parentNode.replaceChild(newFixButton, fixButton);
            }

            // Ensure the button is visible and clickable
            newFixButton.style.opacity = '1 !important';
            newFixButton.style.visibility = 'visible !important';
            newFixButton.style.pointerEvents = 'auto !important';
            newFixButton.style.cursor = 'pointer !important';
            newFixButton.style.display = 'inline-flex !important';

            // Update the fix button URL with the Azure template URL format
            const templateUrl = encodeURIComponent(data.repoUrl);
            newFixButton.href = `https://insiders.vscode.dev/azure?azdTemplateUrl=${templateUrl}`;
            this.debug(`Set fix button URL to: ${newFixButton.href}`);

            // Add a direct click handler
            newFixButton.addEventListener('click', function (e) {
              e.preventDefault();
              console.log('Fix button clicked');
              window.open(
                `https://insiders.vscode.dev/azure?azdTemplateUrl=${templateUrl}`,
                '_blank',
              );
            });
          } else {
            this.debug('fixButton not found! Will try to create one');

            // Try to find the action section to add a button
            const actionSection =
              document.querySelector('.action-header') || document.getElementById('action-section');
            if (actionSection && actionSection.querySelector('div:last-child')) {
              const buttonContainer = document.createElement('div');
              buttonContainer.innerHTML = `
                                <a href="#" id="fixButton-dynamic" class="btn" 
                                   style="opacity: 1 !important; visibility: visible !important; padding: 12px 24px !important; background-color: #0078d4 !important; color: white !important; border: none !important; border-radius: 4px !important; font-size: 1rem !important; font-weight: 500 !important; cursor: pointer !important; display: inline-flex !important; align-items: center !important; gap: 8px !important; min-width: 180px !important; justify-content: center !important; text-decoration: none !important; pointer-events: auto !important;">
                                    <i class="fas fa-code"></i> Fix with AI Agent
                                </a>
                            `;

              const dynamicFixButton = buttonContainer.firstElementChild;
              actionSection.querySelector('div:last-child').appendChild(dynamicFixButton);

              // Set up the button
              const templateUrl = encodeURIComponent(data.repoUrl);
              dynamicFixButton.href = `https://insiders.vscode.dev/azure?azdTemplateUrl=${templateUrl}`;

              dynamicFixButton.addEventListener('click', function (e) {
                e.preventDefault();
                console.log('Dynamic fix button clicked');
                window.open(
                  `https://insiders.vscode.dev/azure?azdTemplateUrl=${templateUrl}`,
                  '_blank',
                );
              });

              this.debug('Created dynamic fix button');
            }
          }

          // Create GitHub Issue button
          const createIssueButton = document.getElementById('create-github-issue-btn');
          if (createIssueButton) {
            this.debug('Found createIssueButton - setting up');

            // Remove any existing event listeners by cloning and replacing
            const newCreateIssueButton = createIssueButton.cloneNode(true);
            if (createIssueButton.parentNode) {
              createIssueButton.parentNode.replaceChild(newCreateIssueButton, createIssueButton);
            }

            // Ensure the button is visible and clickable
            newCreateIssueButton.style.opacity = '1 !important';
            newCreateIssueButton.style.visibility = 'visible !important';
            newCreateIssueButton.style.pointerEvents = 'auto !important';
            newCreateIssueButton.style.cursor = 'pointer !important';
            newCreateIssueButton.style.display = 'inline-flex !important';

            // Add direct click handler
            newCreateIssueButton.addEventListener('click', function () {
              console.log('Create GitHub Issue button clicked');
              if (typeof window.createGitHubIssue === 'function') {
                window.createGitHubIssue();
              } else {
                alert('GitHub issue creation is not available in this view');
              }
            });
          }

          // Test AZD Provision button
          const testProvisionButton = document.getElementById('testProvisionButton');
          if (testProvisionButton) {
            this.debug('Found testProvisionButton - setting up');

            // Remove any existing event listeners by cloning and replacing
            const newTestProvisionButton = testProvisionButton.cloneNode(true);
            if (testProvisionButton.parentNode) {
              testProvisionButton.parentNode.replaceChild(
                newTestProvisionButton,
                testProvisionButton,
              );
            }

            // Ensure the button is visible and clickable
            newTestProvisionButton.style.opacity = '1 !important';
            newTestProvisionButton.style.visibility = 'visible !important';
            newTestProvisionButton.style.pointerEvents = 'auto !important';
            newTestProvisionButton.style.cursor = 'pointer !important';
            newTestProvisionButton.style.display = 'inline-flex !important';

            // Add direct click handler
            newTestProvisionButton.addEventListener('click', function () {
              console.log('Test AZD Provision button clicked');
              if (typeof window.testAzdProvision === 'function') {
                window.testAzdProvision();
              } else {
                alert('AZD provision testing is not available in this view');
              }
            });
          }

          // Save Results button
          const saveBtn = document.getElementById('save-results-btn');
          if (saveBtn) {
            // Replace to clear old listeners
            const newSaveBtn = saveBtn.cloneNode(true);
            saveBtn.parentNode && saveBtn.parentNode.replaceChild(newSaveBtn, saveBtn);

            // Honor autoSaveResults config by disabling the button if enabled
            try {
              const cfg = window.TemplateDoctorConfig || {};
              const noteEl = document.getElementById('save-results-note');
              if (cfg.autoSaveResults) {
                newSaveBtn.disabled = true;
                newSaveBtn.title = 'Auto-save is enabled; results are saved automatically.';
                if (noteEl) {
                  noteEl.textContent = 'Auto-save is enabled; results are saved automatically.';
                }
              } else {
                if (noteEl) {
                  noteEl.textContent =
                    'Clicking "Save Results" will open a pull request to store this analysis under the results directory in the configured repo.';
                }
              }
            } catch (_) {}

            newSaveBtn.addEventListener('click', async () => {
              try {
                if (!window.submitAnalysisToGitHub) {
                  alert('Saving is not available right now. Please refresh and try again.');
                  return;
                }
                if (!window.GitHubClient || !window.GitHubClient.auth?.isAuthenticated()) {
                  alert('Please sign in with GitHub to save results.');
                  return;
                }

                const username = window.GitHubClient.auth.getUsername();
                const original = window.reportDataOriginal || data; // fall back to adapted if needed

                newSaveBtn.disabled = true;
                const originalLabel = newSaveBtn.innerHTML;
                newSaveBtn.innerHTML = '<i class="fas fa-spinner fa-spin"></i> Saving...';

                const res = await window.submitAnalysisToGitHub(original, username);
                if (res && res.success) {
                  const msg =
                    'A pull request is being created with your analysis results. Once the PR is merged, results will appear on the site after the nightly deployment. If you are an admin, you can deploy the site manually to publish immediately.';
                  if (window.NotificationSystem) {
                    window.NotificationSystem.showSuccess('Save Requested', msg, 9000);
                  } else {
                    alert('Save requested. ' + msg);
                  }
                } else {
                  const msg = (res && (res.error || res.message)) || 'Unknown error';
                  if (window.NotificationSystem) {
                    window.NotificationSystem.showWarning(
                      'Save Failed',
                      `Could not save results: ${msg}`,
                      8000,
                    );
                  } else {
                    alert(`Could not save results: ${msg}`);
                  }
                }

                newSaveBtn.innerHTML = originalLabel;
                newSaveBtn.disabled = false;
              } catch (e) {
                console.error('Save results error:', e);
                if (window.NotificationSystem) {
                  window.NotificationSystem.showError('Save Failed', e.message || String(e), 8000);
                } else {
                  alert(`Save failed: ${e.message || e}`);
                }
                newSaveBtn.disabled = false;
              }
            });
          }

          // Log all interactive elements after setup
          const allButtons = document.querySelectorAll('button, a.btn');
          this.debug(`After setup: Found ${allButtons.length} total interactive elements`);
          allButtons.forEach((btn, idx) => {
            this.debug(
              `Button #${idx}: id=${btn.id}, visible=${btn.style.visibility}, clickable=${btn.style.pointerEvents}`,
            );
          });
        } catch (e) {
          console.error('Error setting up action buttons:', e);
        }
      }, 200); // Small delay to ensure DOM is ready
    };

    /**
     * Adds event listeners to expandable sections
     * @param {HTMLElement} container - The container element
     */
    this.addEventListeners = function (container) {
      // Setup panel toggle functionality
      container.querySelectorAll('.panel-header').forEach((header) => {
        header.addEventListener('click', () => {
          const panel = header.parentElement;
          panel.classList.toggle('panel-open');
        });
      });

      // Define global handler functions for issue item actions
      window.openEditorWithFile = function (event, issueId) {
        event.preventDefault();

        const issue = window.reportData.compliance.issues.find((i) => i.id === issueId);
        if (!issue) return true;

        // Determine the file path based on issue type
        let filePath = '';

        if (issueId.includes('missing-file')) {
          filePath = issueId.replace('missing-file-', '');
        } else if (issueId.includes('missing-workflow')) {
          const workflowName = issueId.replace('missing-workflow-', '');
          filePath = `.github/workflows/${workflowName}.yml`;
        } else if (issueId.includes('readme')) {
          filePath = 'README.md';
        } else if (issueId.includes('bicep') && issueId.includes('main')) {
          filePath = 'infra/main.bicep';
        } else if (issueId.includes('azure-yaml')) {
          filePath = 'azure.yaml';
        }

        const templateUrl = encodeURIComponent(window.reportData.repoUrl);
        let url = `https://insiders.vscode.dev/azure?azdTemplateUrl=${templateUrl}`;

        // Add file path if available
        if (filePath) {
          url += `&path=${encodeURIComponent(filePath)}`;
        }

        window.open(url, '_blank');
        return false;
      };

      window.createSingleIssue = function (event, issueId) {
        event.preventDefault();
        alert(
          `GitHub issue creation for individual issues is not available in this view. Please use the 'Create GitHub Issue' button to create issues for all compliance problems.`,
        );
        return false;
      };
    };
  }

  // Register the renderer in the global scope
  window.DashboardRenderer = new DashboardRendererClass();
})();<|MERGE_RESOLUTION|>--- conflicted
+++ resolved
@@ -373,28 +373,6 @@
       for (const branch of candidateBranches) {
         try {
           // jsDelivr attempt
-<<<<<<< HEAD
-          let cdnResp;
-          try {
-            cdnResp = await fetch(`https://cdn.jsdelivr.net/gh/${owner}/${repo}@${branch}/agents.md`, { cache: 'no-store' });
-          } catch (e) {
-            cdnResp = null;
-          }
-          if (cdnResp && cdnResp.ok) {
-            content = await cdnResp.text();
-            break;
-          }
-          // raw.githubusercontent fallback
-          let rawResp;
-          try {
-            rawResp = await fetch(`https://raw.githubusercontent.com/${owner}/${repo}/${branch}/agents.md`, { cache: 'no-store' });
-          } catch (e) {
-            rawResp = null;
-          }
-          if (rawResp && rawResp.ok) {
-            content = await rawResp.text();
-            break;
-=======
           const cdnResp = await fetch(`https://cdn.jsdelivr.net/gh/${owner}/${repo}@${branch}/agents.md`, { cache: 'no-store' });
           if (cdnResp.ok) {
             content = await cdnResp.text();
@@ -405,7 +383,6 @@
               content = await rawResp.text();
               break;
             }
->>>>>>> f3da2836
           }
         } catch (e) {
           // continue to next branch
@@ -441,12 +418,8 @@
       if (tableHeaderLine) {
         headerCols = tableHeaderLine.split('|').map(c => c.trim().toLowerCase()).filter(Boolean);
       }
-<<<<<<< HEAD
-      const requiredCols = ['name', 'description', 'inputs', 'outputs', 'permissions']; // A)
-=======
       // These columns are required in the agents table as per the agents.md specification.
       const requiredCols = ['name', 'description', 'inputs', 'outputs', 'permissions'];
->>>>>>> f3da2836
       const missingCols = requiredCols.filter(c => !headerCols.some(h => h === c));
       const hasTable = headerCols.length > 0;
       const problems = [];
@@ -461,17 +434,6 @@
         const tableIndex = lines.indexOf(tableHeaderLine);
         for (let i = tableIndex + 1; i < lines.length; i++) {
           const ln = lines[i];
-<<<<<<< HEAD
-            if (/^\|?\s*-+\s*\|/.test(ln)) continue; // separator row
-            if (!/\|/.test(ln)) {
-              if (ln.trim() === '') break; // end table on blank
-              continue;
-            }
-            const cellParts = ln.split('|').map(c => c.trim());
-            if (cellParts.filter(Boolean).length >= 2) {
-              agentCount++;
-            }
-=======
           if (/^\s*\|\s*[-:]+(\s*\|\s*[-:]+)*\s*\|?\s*$/.test(ln)) continue; // separator row
           if (!/\|/.test(ln)) {
             if (ln.trim() === '') break; // end table on blank
@@ -481,7 +443,6 @@
           if (cellParts.filter(Boolean).length >= 2) {
             agentCount++;
           }
->>>>>>> f3da2836
         }
       }
 
@@ -502,11 +463,7 @@
         const compliantItem = {
           id: 'agents-doc-valid',
           category: 'agents',
-<<<<<<< HEAD
-          message: `agents.md present and basic structure validated (${agentCount} agent${agentCount===1?'':'s'})`,
-=======
           message: `agents.md present and basic structure validated (${agentCount} agent${agentCount === 1 ? '' : 's'})`,
->>>>>>> f3da2836
           details: { agentCount, columns: headerCols }
         };
         adaptedData.compliance.compliant.push(compliantItem);
@@ -528,16 +485,12 @@
       } else if (cached.status === 'invalid') {
         adaptedData.compliance.issues.push({ id: 'agents-format-invalid', category: 'agents', severity: 'warning', message: 'agents.md formatting issues (cached)', details: cached.problems });
       } else if (cached.status === 'valid') {
-<<<<<<< HEAD
-        adaptedData.compliance.compliant.push({ id: 'agents-doc-valid', category: 'agents', message: `agents.md valid (${cached.agentCount || 0} agent${cached.agentCount===1?'':'s'})` });
-=======
         const agentLabel = (cached.agentCount === 1) ? 'agent' : 'agents';
         adaptedData.compliance.compliant.push({
           id: 'agents-doc-valid',
           category: 'agents',
           message: `agents.md valid (${cached.agentCount || 0} ${agentLabel})`
         });
->>>>>>> f3da2836
       }
     };
     // Badge creation from existing backend-provided or enrichment data
@@ -590,10 +543,6 @@
         if (status === 'missing') {
           tile.style.background = '#ffe5e5';
           tile.style.border = '1px solid #d9534f';
-<<<<<<< HEAD
-=======
-          
->>>>>>> f3da2836
           // Inject action button if not present
           if (!tile.querySelector('.agents-action')) {
             const btn = document.createElement('button');
@@ -1085,10 +1034,6 @@
       if (!issues || issues.length === 0) {
         return '<li class="item"><div class="item-message">No issues found. Great job!</div></li>';
       }
-<<<<<<< HEAD
-      // Ensure agents-missing-file (if present) is first
-      const sorted = [...issues].sort((a,b) => (a.id === 'agents-missing-file' ? -1 : b.id === 'agents-missing-file' ? 1 : 0));
-=======
       
       // Define issue priorities (lower number = higher priority)
       const issuePriorities = {
@@ -1104,7 +1049,6 @@
         return priorityA - priorityB;
       });
       
->>>>>>> f3da2836
       return sorted
         .map((issue) => {
           // Special rendering for agents missing file
