--- conflicted
+++ resolved
@@ -555,7 +555,6 @@
       throw new Error(`Failed to analyze repository: ${error.message}`);
     }
   }
-<<<<<<< HEAD
 
   /**
    * Evaluate the default branch rule from docs-config.json
@@ -815,8 +814,7 @@
       });
     }
   }
-=======
->>>>>>> 4c937999
+
 }
 
 // Function to initialize the analyzer
